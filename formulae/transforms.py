import numpy as np
import pandas as pd

# Stateful transformations.
# These transformations have memory about the state of parameters that are
# required to compute the transformation and are obtained as a subproduct of the
# data that is used to compute the transform.


class Center:
    def __init__(self):
        self.params_set = False
        self.mean = None

    def __call__(self, x):
        if not self.params_set:
            self.mean = np.mean(x)
            self.params_set = True
        return x - self.mean


class Scale:
    def __init__(self):
        self.params_set = False
        self.mean = None
        self.std = None

    def __call__(self, x):
        if not self.params_set:
            self.mean = np.mean(x)
            self.std = np.std(x)
            self.params_set = True
        return (x - self.mean) / self.std


# The following are just regular functions that are made available
# in the environment where the formula is evaluated.
def I(x):
    """Identity function. Returns its argument as it is.

    This allows to call Python code within the formula interface.
    This is an allias for ``{x}``, which does exactly the same, but in a more concise manner.

    Examples
    ----------

    >>> x + I(x**2)
    >>> x + {x**2}
    >>> {(x + y) / z}
    """
    return x


def C(x, ref=None, levels=None):
    """Make a variable categorical

    This is an internal function only accesible through the formula interface.
    `ref` takes precedence over `levels`

    Parameters
    ----------

    x: pd.Series or 1D np.array
        The object containing the variable to be converted to categorical.
    ref: str, numeric or None
        The reference level. This is used when the desired output is a 0-1 variable.
        The reference level is 1 and the rest are 0. Defaults to None which means this
        feature is disabled and the variable is categorized using a dummy encoding according
        to the levels specified in `levels` or the order the levels appear in the variable.
    levels: list or None
        A list describing the desired order for the categorical variable. Defaults to None
        which means `ref` is used if not None.

    Returns
    ----------
    x: pd.Series
        An ordered categorical series.
    """

    if ref is not None and levels is not None:
        raise ValueError("At least one of 'ref' or 'levels' must be None.")
    if ref is not None:
        bool_ = x == ref
        if sum(bool_) == 0:
            raise ValueError(f"No value in 'x' is equal to 'ref' \"{ref}\"")
        value = np.atleast_2d(np.where(bool_, 1, 0)).T
        return value
    elif levels is not None:
        cat_type = pd.api.types.CategoricalDtype(categories=levels, ordered=True)
        x = x.astype(cat_type)
    elif not hasattr(x.dtype, "ordered") or not x.dtype.ordered:
        categories = sorted(x.unique().tolist())
        cat_type = pd.api.types.CategoricalDtype(categories=categories, ordered=True)
        x = x.astype(cat_type)
    return x


<<<<<<< HEAD
def binary(x, success=None):
    """Make a variable binary

    Parameters
    ----------
    x: pd.Series
        The object containing the variable to be converted to binary.
    success: str, numeric or None
        The success level. When the variable is equal to this level, the binary variable is 1.
        All the rest are 0. Defaults to ``None`` which means formulae is going to sort all the
        values in the variable and pick the first one as success.

    Returns
    -------
    x: np.array
        A 0-1 numpy array with shape ``(n, 1)`` where ``n`` is the number of observations.
    """
    if success is None:
        categories = sorted(x.unique().tolist())
        success = categories[0]
    booleans = x == success
    if not sum(booleans):
        raise ValueError(f"No value in 'x' is equal to \"{success}\"")
    return np.where(booleans, 1, 0)[:, np.newaxis]


class Prop:
    def __init__(self, successes, trials):
        if not (np.mod(successes, 1) == 0).all():
            raise ValueError("'successes' must be a collection of integer numbers")

        if not (np.mod(trials, 1) == 0).all():
            raise ValueError("'trials' must be a collection of integer numbers")

        if not (np.less_equal(successes, trials)).all():
            raise ValueError("'successes' cannot be greater than 'trials'")

        self.successes = successes
        self.trials = trials

    def eval(self):
        return np.vstack([self.successes, self.trials]).T


def prop(successes, trials):
    # Successes and trials are pd.Series
    successes = successes.values
    trials = trials.values
    return Prop(successes, trials)


class Offset:
    def __init__(self, x):
        if not is_numeric_dtype(x):
            raise ValueError("offset() can only be used with numeric variables.")
        self.x = x.values

    def eval(self):
        return self.x.flatten()[:, np.newaxis]


def offset(x):
    return Offset(x)


TRANSFORMS = {"I": I, "C": C, "binary": binary, "prop": prop, "offset": offset}
=======
TRANSFORMS = {"I": I, "C": C}
>>>>>>> 18072262
STATEFUL_TRANSFORMS = {"center": Center, "scale": Scale, "standardize": Scale}<|MERGE_RESOLUTION|>--- conflicted
+++ resolved
@@ -95,7 +95,6 @@
     return x
 
 
-<<<<<<< HEAD
 def binary(x, success=None):
     """Make a variable binary
 
@@ -162,7 +161,4 @@
 
 
 TRANSFORMS = {"I": I, "C": C, "binary": binary, "prop": prop, "offset": offset}
-=======
-TRANSFORMS = {"I": I, "C": C}
->>>>>>> 18072262
 STATEFUL_TRANSFORMS = {"center": Center, "scale": Scale, "standardize": Scale}